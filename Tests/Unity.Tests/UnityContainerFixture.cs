--- conflicted
+++ resolved
@@ -653,12 +653,7 @@
 
             AssertExtensions.AssertException<ResolutionFailedException>(
                 () => { container.Resolve(typeof(List<>)); },
-<<<<<<< HEAD
-                (e) => { AssertExtensions.IsInstanceOfType(e.InnerException, typeof(ArgumentException)); }
-            );
-=======
-                (e) => { Assert.IsInstanceOfType(e.InnerException, typeof(ArgumentException)); });
->>>>>>> 286a75b4
+                (e) => { AssertExtensions.IsInstanceOfType(e.InnerException, typeof(ArgumentException)); });
         }
 
         [TestMethod]
@@ -668,12 +663,7 @@
 
             AssertExtensions.AssertException<ResolutionFailedException>(
                 () => { container.Resolve<ObjectWithPrivateSetter>(); },
-<<<<<<< HEAD
-                (e) => { AssertExtensions.IsInstanceOfType(e.InnerException, typeof(InvalidOperationException)); }
-            );
-=======
-                (e) => { Assert.IsInstanceOfType(e.InnerException, typeof(InvalidOperationException)); });
->>>>>>> 286a75b4
+                (e) => { AssertExtensions.IsInstanceOfType(e.InnerException, typeof(InvalidOperationException)); });
         }
 
         [TestMethod]
