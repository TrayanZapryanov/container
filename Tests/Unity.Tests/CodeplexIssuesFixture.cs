--- conflicted
+++ resolved
@@ -211,7 +211,57 @@
             Assert.IsFalse(errors);
         }
 
-<<<<<<< HEAD
+        // https://unity.codeplex.com/workitem/11899
+        [TestMethod]
+        public void ResolveDelegateThrowsExplicitException()
+        {
+            using (var container = new UnityContainer())
+            {
+                try
+                {
+                    var func = container.Resolve<Func<string, object>>();
+                }
+                catch (ResolutionFailedException e)
+                {
+                    Assert.IsInstanceOfType(e.InnerException, typeof(InvalidOperationException));
+                }
+            }
+        }
+
+        // https://unity.codeplex.com/workitem/12745
+        [TestMethod]
+        public void ResolveInterfaceThrowsExplicitException()
+        {
+            using (var container = new UnityContainer())
+            {
+                try
+                {
+                    var func = container.Resolve<IComparable<object>>();
+                }
+                catch (ResolutionFailedException e)
+                {
+                    Assert.IsInstanceOfType(e.InnerException, typeof(InvalidOperationException));
+                }
+            }
+        }
+
+        // https://unity.codeplex.com/workitem/12745
+        [TestMethod]
+        public void ResolveAbstractClassThrowsExplicitException()
+        {
+            using (var container = new UnityContainer())
+            {
+                try
+                {
+                    var func = container.Resolve<Type>();
+                }
+                catch (ResolutionFailedException e)
+                {
+                    Assert.IsInstanceOfType(e.InnerException, typeof(InvalidOperationException));
+                }
+            }
+        }
+
         // https://unity.codeplex.com/workitem/8777
         [TestMethod]
         public void PerResolveLifetimeIsHonoredWhenResolvingArrays()
@@ -245,56 +295,6 @@
                 Assert.AreEqual(2, instance.Elements.Length);
                 Assert.AreSame(overrideInstance, instance.Elements[0].Dependency);
                 Assert.AreSame(overrideInstance, instance.Elements[1].Dependency);
-=======
-        // https://unity.codeplex.com/workitem/11899
-        [TestMethod]
-        public void ResolveDelegateThrowsExplicitException()
-        {
-            using (var container = new UnityContainer())
-            {
-                try
-                {
-                    var func = container.Resolve<Func<string, object>>();
-                }
-                catch (ResolutionFailedException e)
-                {
-                    Assert.IsInstanceOfType(e.InnerException, typeof(InvalidOperationException));
-                }
-            }
-        }
-
-        // https://unity.codeplex.com/workitem/12745
-        [TestMethod]
-        public void ResolveInterfaceThrowsExplicitException()
-        {
-            using (var container = new UnityContainer())
-            {
-                try
-                {
-                    var func = container.Resolve<IComparable<object>>();
-                }
-                catch (ResolutionFailedException e)
-                {
-                    Assert.IsInstanceOfType(e.InnerException, typeof(InvalidOperationException));
-                }
-            }
-        }
-
-        // https://unity.codeplex.com/workitem/12745
-        [TestMethod]
-        public void ResolveAbstractClassThrowsExplicitException()
-        {
-            using (var container = new UnityContainer())
-            {
-                try
-                {
-                    var func = container.Resolve<Type>();
-                }
-                catch (ResolutionFailedException e)
-                {
-                    Assert.IsInstanceOfType(e.InnerException, typeof(InvalidOperationException));
-                }
->>>>>>> 5e84fae1
             }
         }
 
